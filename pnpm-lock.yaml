--- conflicted
+++ resolved
@@ -161,24 +161,21 @@
       '@aigne/core':
         specifier: workspace:^
         version: link:../core
-<<<<<<< HEAD
+      fastq:
+        specifier: ^1.19.1
+        version: 1.19.1
       jsonata:
         specifier: ^2.0.6
         version: 2.0.6
       jsonschema:
         specifier: ^1.5.0
         version: 1.5.0
+      lodash-es:
+        specifier: ^4.17.21
+        version: 4.17.21
       to-json-schema:
         specifier: ^0.2.5
         version: 0.2.5
-=======
-      fastq:
-        specifier: ^1.19.1
-        version: 1.19.1
-      lodash-es:
-        specifier: ^4.17.21
-        version: 4.17.21
->>>>>>> 5819a764
       zod:
         specifier: ^3.24.2
         version: 3.24.2
