<<<<<<< HEAD
import { type ZodObject, type ZodType, z } from "zod";
import type { Context } from "../execution-engine/context.js";
import { DefaultMemory, type DefaultMemoryOptions } from "../memory/default-memory.js";
import { AgentMemory } from "../memory/memory.js";
=======
import { z } from "zod";
import type { Context } from "../aigne/context.js";
>>>>>>> 29cd4ed3
import { ChatModel } from "../models/chat-model.js";
import type {
  ChatModelInput,
  ChatModelInputMessage,
  ChatModelOutput,
  ChatModelOutputToolCall,
} from "../models/chat-model.js";
import { MESSAGE_KEY, PromptBuilder } from "../prompt/prompt-builder.js";
import { AgentMessageTemplate, ToolMessageTemplate } from "../prompt/template.js";
<<<<<<< HEAD
import { Agent, type AgentOptions, type Message, agentOptionsSchema } from "./agent.js";
=======
import { readableStreamToAsyncIterator } from "../utils/stream-utils.js";
import { isEmpty } from "../utils/type-utils.js";
import {
  Agent,
  type AgentOptions,
  type AgentProcessAsyncGenerator,
  type Message,
} from "./agent.js";
>>>>>>> 29cd4ed3
import { isTransferAgentOutput } from "./types.js";

export interface AIAgentOptions<I extends Message = Message, O extends Message = Message>
  extends Omit<AgentOptions<I, O>, "memory"> {
  model?: ChatModel;

  instructions?: string | PromptBuilder;

  outputKey?: string;

  toolChoice?: AIAgentToolChoice;

  memoryAgentsAsTools?: boolean;

  memoryPromptTemplate?: string;

  memory?: AgentOptions<I, O>["memory"] | DefaultMemoryOptions | true;
}

export type AIAgentToolChoice = "auto" | "none" | "required" | "router" | Agent;

export const aiAgentToolChoiceSchema = z.union(
  [
    z.literal("auto"),
    z.literal("none"),
    z.literal("required"),
    z.literal("router"),
    z.instanceof(Agent),
  ],
  { message: "aiAgentToolChoice must be 'auto', 'none', 'required', 'router', or an Agent" },
);

export const aiAgentOptionsSchema: ZodObject<{
  [key in keyof AIAgentOptions]: ZodType<AIAgentOptions[key]>;
}> = agentOptionsSchema.extend({
  model: z.instanceof(ChatModel).optional(),
  instructions: z.union([z.string(), z.instanceof(PromptBuilder)]).optional(),
  outputKey: z.string().optional(),
  toolChoice: aiAgentToolChoiceSchema.optional(),
<<<<<<< HEAD
  memoryAgentsAsTools: z.boolean().optional(),
  memoryPromptTemplate: z.string().optional(),
=======
  enableHistory: z.boolean().optional(),
  maxHistoryMessages: z.number().optional(),
  includeInputInOutput: z.boolean().optional(),
  subscribeTopic: z.union([z.string(), z.array(z.string())]).optional(),
  publishTopic: z.union([z.string(), z.array(z.string()), z.function()]).optional(),
  name: z.string().optional(),
  description: z.string().optional(),
  skills: z.array(z.union([z.instanceof(Agent), z.function()])).optional(),
  disableLogging: z.boolean().optional(),
  memory: z.union([z.boolean(), z.any(), z.any()]).optional(),
>>>>>>> 29cd4ed3
});

export class AIAgent<I extends Message = Message, O extends Message = Message> extends Agent<I, O> {
  static from<I extends Message, O extends Message>(options: AIAgentOptions<I, O>): AIAgent<I, O> {
    return new AIAgent(options);
  }

  constructor(options: AIAgentOptions<I, O>) {
    aiAgentOptionsSchema.parse(options);
    super({
      ...options,
      memory: !options.memory
        ? undefined
        : Array.isArray(options.memory) || options.memory instanceof AgentMemory
          ? options.memory
          : new DefaultMemory(options.memory === true ? {} : options.memory),
    });

    this.model = options.model;
    this.instructions =
      typeof options.instructions === "string"
        ? PromptBuilder.from(options.instructions)
        : (options.instructions ?? new PromptBuilder());
    this.outputKey = options.outputKey;
    this.toolChoice = options.toolChoice;
    this.memoryAgentsAsTools = options.memoryAgentsAsTools ?? true;
    this.memoryPromptTemplate = options.memoryPromptTemplate;
  }

  model?: ChatModel;

  instructions: PromptBuilder;

  outputKey?: string;

  toolChoice?: AIAgentToolChoice;

<<<<<<< HEAD
  memoryAgentsAsTools?: boolean;

  memoryPromptTemplate?: string;

  async process(input: I, context: Context) {
    const model = context.model ?? this.model;
=======
  async *process(input: I, context: Context): AgentProcessAsyncGenerator<O> {
    const model = this.model ?? context.model;
>>>>>>> 29cd4ed3
    if (!model) throw new Error("model is required to run AIAgent");

    const { toolAgents, ...modelInput } = await this.instructions.build({
      agent: this,
      input,
      model,
      context,
    });

    const toolsMap = new Map<string, Agent>(toolAgents?.map((i) => [i.name, i]));

    if (this.toolChoice === "router") {
      yield* this.processRouter(input, model, modelInput, context, toolsMap);
      return;
    }

    const toolCallMessages: ChatModelInputMessage[] = [];
    const outputKey = this.outputKey || MESSAGE_KEY;

    for (;;) {
      const modelOutput: ChatModelOutput = {};

      const stream = await context.invoke(
        model,
        { ...modelInput, messages: modelInput.messages.concat(toolCallMessages) },
        { streaming: true },
      );

      for await (const value of readableStreamToAsyncIterator(stream)) {
        if (value.delta.text?.text) {
          yield { delta: { text: { [outputKey]: value.delta.text.text } } };
        }

        if (value.delta.json) {
          Object.assign(modelOutput, value.delta.json);
        }
      }

      const { toolCalls, json, text } = modelOutput;

      if (toolCalls?.length) {
        const executedToolCalls: {
          call: ChatModelOutputToolCall;
          output: Message;
        }[] = [];

        // Execute tools
        for (const call of toolCalls) {
          const tool = toolsMap.get(call.function.name);
          if (!tool) throw new Error(`Tool not found: ${call.function.name}`);

          // NOTE: should pass both arguments (model generated) and input (user provided) to the tool
          const output = await context.invoke(
            tool,
            { ...input, ...call.function.arguments },
            { disableTransfer: true },
          );

          // NOTE: Return transfer output immediately
          if (isTransferAgentOutput(output)) {
            return output;
          }

          executedToolCalls.push({ call, output });
        }

        // Continue LLM function calling loop if any tools were executed
        if (executedToolCalls.length) {
          toolCallMessages.push(
            AgentMessageTemplate.from(
              undefined,
              executedToolCalls.map(({ call }) => call),
            ).format(),
            ...executedToolCalls.map(({ call, output }) =>
              ToolMessageTemplate.from(output, call.id).format(),
            ),
          );

          continue;
        }
      }

      const result = {} as O;

      if (modelInput.responseFormat?.type === "json_schema") {
        Object.assign(result, json);
      } else if (text) {
        Object.assign(result, { [outputKey]: text });
      }

      if (!isEmpty(result)) {
        yield { delta: { json: result } };
      }
      return;
    }
  }

  async *processRouter(
    input: I,
    model: ChatModel,
    modelInput: ChatModelInput,
    context: Context,
    toolsMap: Map<string, Agent>,
  ): AgentProcessAsyncGenerator<O> {
    const {
      toolCalls: [call] = [],
    } = await context.invoke(model, modelInput);

    if (!call) {
      throw new Error("Router toolChoice requires exactly one tool to be executed");
    }

    const tool = toolsMap.get(call.function.name);
    if (!tool) throw new Error(`Tool not found: ${call.function.name}`);

    const stream = await context.invoke(
      tool,
      { ...call.function.arguments, ...input },
      { streaming: true },
    );

    yield* readableStreamToAsyncIterator(stream);
  }
}<|MERGE_RESOLUTION|>--- conflicted
+++ resolved
@@ -1,12 +1,7 @@
-<<<<<<< HEAD
 import { type ZodObject, type ZodType, z } from "zod";
-import type { Context } from "../execution-engine/context.js";
+import type { Context } from "../aigne/context.js";
 import { DefaultMemory, type DefaultMemoryOptions } from "../memory/default-memory.js";
 import { AgentMemory } from "../memory/memory.js";
-=======
-import { z } from "zod";
-import type { Context } from "../aigne/context.js";
->>>>>>> 29cd4ed3
 import { ChatModel } from "../models/chat-model.js";
 import type {
   ChatModelInput,
@@ -16,9 +11,6 @@
 } from "../models/chat-model.js";
 import { MESSAGE_KEY, PromptBuilder } from "../prompt/prompt-builder.js";
 import { AgentMessageTemplate, ToolMessageTemplate } from "../prompt/template.js";
-<<<<<<< HEAD
-import { Agent, type AgentOptions, type Message, agentOptionsSchema } from "./agent.js";
-=======
 import { readableStreamToAsyncIterator } from "../utils/stream-utils.js";
 import { isEmpty } from "../utils/type-utils.js";
 import {
@@ -26,8 +18,8 @@
   type AgentOptions,
   type AgentProcessAsyncGenerator,
   type Message,
+  agentOptionsSchema,
 } from "./agent.js";
->>>>>>> 29cd4ed3
 import { isTransferAgentOutput } from "./types.js";
 
 export interface AIAgentOptions<I extends Message = Message, O extends Message = Message>
@@ -67,21 +59,8 @@
   instructions: z.union([z.string(), z.instanceof(PromptBuilder)]).optional(),
   outputKey: z.string().optional(),
   toolChoice: aiAgentToolChoiceSchema.optional(),
-<<<<<<< HEAD
   memoryAgentsAsTools: z.boolean().optional(),
   memoryPromptTemplate: z.string().optional(),
-=======
-  enableHistory: z.boolean().optional(),
-  maxHistoryMessages: z.number().optional(),
-  includeInputInOutput: z.boolean().optional(),
-  subscribeTopic: z.union([z.string(), z.array(z.string())]).optional(),
-  publishTopic: z.union([z.string(), z.array(z.string()), z.function()]).optional(),
-  name: z.string().optional(),
-  description: z.string().optional(),
-  skills: z.array(z.union([z.instanceof(Agent), z.function()])).optional(),
-  disableLogging: z.boolean().optional(),
-  memory: z.union([z.boolean(), z.any(), z.any()]).optional(),
->>>>>>> 29cd4ed3
 });
 
 export class AIAgent<I extends Message = Message, O extends Message = Message> extends Agent<I, O> {
@@ -119,17 +98,12 @@
 
   toolChoice?: AIAgentToolChoice;
 
-<<<<<<< HEAD
   memoryAgentsAsTools?: boolean;
 
   memoryPromptTemplate?: string;
 
-  async process(input: I, context: Context) {
-    const model = context.model ?? this.model;
-=======
   async *process(input: I, context: Context): AgentProcessAsyncGenerator<O> {
     const model = this.model ?? context.model;
->>>>>>> 29cd4ed3
     if (!model) throw new Error("model is required to run AIAgent");
 
     const { toolAgents, ...modelInput } = await this.instructions.build({
