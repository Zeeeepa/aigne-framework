--- conflicted
+++ resolved
@@ -42,14 +42,11 @@
   },
   "dependencies": {
     "@aigne/core": "workspace:^",
-<<<<<<< HEAD
     "jsonata": "^2.0.6",
     "jsonschema": "^1.5.0",
     "to-json-schema": "^0.2.5",
-=======
     "fastq": "^1.19.1",
     "lodash-es": "^4.17.21",
->>>>>>> 5819a764
     "zod": "^3.24.2"
   },
   "devDependencies": {
